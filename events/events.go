/*
 *  ORBIT - Interlink Remote Applications
 *  Copyright (C) 2016  Roland Singer <roland.singer[at]desertbit.com>
 *
 *  This program is free software: you can redistribute it and/or modify
 *  it under the terms of the GNU General Public License as published by
 *  the Free Software Foundation, either version 3 of the License, or
 *  (at your option) any later version.
 *
 *  This program is distributed in the hope that it will be useful,
 *  but WITHOUT ANY WARRANTY; without even the implied warranty of
 *  MERCHANTABILITY or FITNESS FOR A PARTICULAR PURPOSE.  See the
 *  GNU General Public License for more details.
 *
 *  You should have received a copy of the GNU General Public License
 *  along with this program.  If not, see <http://www.gnu.org/licenses/>.
 */

package events

import (
	"github.com/desertbit/orbit/codec"
	"net"
	"sync"

	"github.com/desertbit/closer"
	"github.com/desertbit/orbit/control"
	"github.com/desertbit/orbit/internal/api"
)

const (
	setEvent     = "SetEvent"
	triggerEvent = "TriggerEvent"
)

type Events struct {
	closer.Closer

	ctrl *control.Control

	codec codec.Codec

	// TODO: maybe rename to events...
	eventMapMutex sync.Mutex
	eventMap      map[string]*Event

	lsMapMutex sync.Mutex
	lsMap      map[string]*listeners
}

func New(conn net.Conn, config *control.Config) (e *Events) {
	e = &Events{
		Closer:   closer.New(),
		ctrl:     control.New(conn, config),
		codec:    config.Codec,
		eventMap: make(map[string]*Event),
		lsMap:    make(map[string]*listeners),
	}
	e.OnClose(conn.Close)
	e.OnClose(e.ctrl.Close)

	e.ctrl.RegisterFuncs(control.Funcs{
		setEvent:     e.setEvent,
		triggerEvent: e.triggerEvent,
	})
	e.ctrl.Ready()
	return
}

func (e *Events) RegisterEvent(id string) (event *Event) {
	event = newEvent(id)

	e.eventMapMutex.Lock()
	e.eventMap[id] = event
	e.eventMapMutex.Unlock()
	return
}

func (e *Events) RegisterEvents() {
	// TODO:
}

// Returns ErrEventNotFound if the event does not exists.
func (e *Events) TriggerEvent(id string, data interface{}) (err error) {
	event, err := e.getEvent(id)
	if err != nil {
		return
	}

	if event.IsActive() {
		err = e.callTriggerEvent(id, data)
		if err != nil {
			return
		}
	}

	return
}

// Returns ErrEventNotFound if the event does not exists on the peer's side.
func (e *Events) OnEvent(id string) *Listener {
	return e.addListener(id, listenerDefaultChanSize, false)
}

// Returns ErrEventNotFound if the event does not exists on the peer's side.
func (e *Events) OnceEvent(id string) *Listener {
	return e.addListener(id, listenerDefaultChanSize, true)
}

//###############//
//### Private ###//
//###############//

func (e *Events) getEvent(id string) (event *Event, err error) {
	e.eventMapMutex.Lock()
	event = e.eventMap[id]
	e.eventMapMutex.Unlock()

	if e == nil {
		err = ErrEventNotFound
	}
	return
}

func (e *Events) addListener(eventID string, chanSize int, once bool) (l *Listener) {
	var (
		ok bool
		ls *listeners
	)

	e.lsMapMutex.Lock()
	if ls, ok = e.lsMap[eventID]; !ok {
		ls = newListeners(e.CloseChan(), e, eventID)
		e.lsMap[eventID] = ls
	}
	e.lsMapMutex.Unlock()

	l = newListener(ls, chanSize, once)

	ls.Add(l)

	// Ensure the event is triggered
	e.lsMap[eventID].activeChan <- true

	return
}

func (e *Events) callSetEvent(id string, active bool) (err error) {
	data := api.SetEvent{
		ID:     id,
		Active: active,
	}

	// TODO: set timeout!
	_, err = e.ctrl.Call("setEvent", &data)
	if err != nil {
		if cErr, ok := err.(*control.ErrorCode); ok && cErr.Code == 2 {
			err = ErrEventNotFound
		}
		return
	}
	return
}

// TODO: control rename to cmd

func (e *Events) setEvent(c *control.Context) (interface{}, error) {
	var data api.SetEvent
	err := c.Decode(&data)
	if err != nil {
		return nil, control.Err(err, "internal error", 1)
	}

	event, err := e.getEvent(data.ID)
	if err != nil {
		return nil, control.Err(err, "event does not exists", 2)
	}

	event.SetActive(data.Active)
	return nil, nil
}

func (e *Events) callTriggerEvent(id string, data interface{}) error {
	dataBytes, err := e.codec.Encode(data)
	if err != nil {
		return err
	}

	return e.ctrl.OneShot(triggerEvent, &api.TriggerEvent{
		ID: id,
		Data: dataBytes,
	})
}

func (e *Events) triggerEvent(ctx *control.Context) (v interface{}, err error) {
	var data api.TriggerEvent
	err = ctx.Decode(&data)
	if err != nil {
		return
	}

	// Now inform all listeners that are interested in this event
	for _, listener := range e.lsMap[data.ID].lMap {
		listener.c
	}
<<<<<<< HEAD
=======

	return e.ctrl.OneShot("triggerEvent", &data)
>>>>>>> f1463a8e
}<|MERGE_RESOLUTION|>--- conflicted
+++ resolved
@@ -201,11 +201,6 @@
 
 	// Now inform all listeners that are interested in this event
 	for _, listener := range e.lsMap[data.ID].lMap {
-		listener.c
-	}
-<<<<<<< HEAD
-=======
-
-	return e.ctrl.OneShot("triggerEvent", &data)
->>>>>>> f1463a8e
+		listener
+	}
 }