/*
 * ORBIT - Interlink Remote Applications
 *
 * The MIT License (MIT)
 *
 * Copyright (c) 2020 Roland Singer <roland.singer[at]desertbit.com>
 * Copyright (c) 2020 Sebastian Borchers <sebastian[at]desertbit.com>
 *
 * Permission is hereby granted, free of charge, to any person obtaining a copy
 * of this software and associated documentation files (the "Software"), to deal
 * in the Software without restriction, including without limitation the rights
 * to use, copy, modify, merge, publish, distribute, sublicense, and/or sell
 * copies of the Software, and to permit persons to whom the Software is
 * furnished to do so, subject to the following conditions:
 *
 * The above copyright notice and this permission notice shall be included in all
 * copies or substantial portions of the Software.
 *
 * THE SOFTWARE IS PROVIDED "AS IS", WITHOUT WARRANTY OF ANY KIND, EXPRESS OR
 * IMPLIED, INCLUDING BUT NOT LIMITED TO THE WARRANTIES OF MERCHANTABILITY,
 * FITNESS FOR A PARTICULAR PURPOSE AND NONINFRINGEMENT. IN NO EVENT SHALL THE
 * AUTHORS OR COPYRIGHT HOLDERS BE LIABLE FOR ANY CLAIM, DAMAGES OR OTHER
 * LIABILITY, WHETHER IN AN ACTION OF CONTRACT, TORT OR OTHERWISE, ARISING FROM,
 * OUT OF OR IN CONNECTION WITH THE SOFTWARE OR THE USE OR OTHER DEALINGS IN THE
 * SOFTWARE.
 */

package parse_test

import (
	"strings"
	"testing"
	"time"

	"github.com/desertbit/orbit/internal/codegen/ast"
	"github.com/desertbit/orbit/internal/codegen/parse"
	"github.com/desertbit/orbit/internal/codegen/token"
	"github.com/stretchr/testify/require"
)

const orbit = `
version 5

service {
    call c1 {
        arg: int
        ret: float32
    }
    call c2 {
        async
        arg: time
        ret: []map[string][]Ret
		timeout: 500ms
		maxArgSize: 154KB
		maxRetSize: 5MiB
    }
    call c3 {}

    call rc1 {
        arg: Arg
        ret: {
            s string
            i int
            m map[string]int 'required'
            sl []time
            st Ret
            crazy map[string][][]map[string]En1
        }
    }
    call rc2 {
        async
        arg: {
            f float64 'required'
            b byte
            u8 uint8
            u16 uint16
            u32 uint32 'required'
            u64 uint64
        }
    }
    call rc3 {}

    stream s1 {}
    stream s2 {
        arg: string 'required'
    }
    stream s3 {
        ret: En1
    }

    stream rs1 {
        arg: Arg
        ret: Ret
    }
    stream rs2 {
        arg: map[string]int 'required'
    }
    stream rs3 {}
}

type Arg {
    s string
    i int
    m map[string]int
    sl []time
    st Ret
    crazy map[string][][]map[string]En1
}

type Ret {
    f float64
    b byte
    u8 uint8
    u16 uint16
    u32 uint32
    u64 uint64
}

enum En1 {
    Val1 = 1
    Val2 = 2
    Val3 = 3
}

errors {
    theFirstError = 1
    theSecondError = 2
    theThirdError = 3
}
`

var (
<<<<<<< HEAD
	version = 5
	c1      = &ast.Call{
=======
	c2Timeout          = 500 * time.Millisecond
	c2MaxArgSize int64 = 154 * 1024
	c2MaxRetSize int64 = 5 * 1024 * 1024
)

var (
	c1 = &ast.Call{
>>>>>>> 1b10da21
		Name: "C1",
		Arg:  &ast.BaseType{DataType: ast.TypeInt},
		Ret:  &ast.BaseType{DataType: ast.TypeFloat32},
	}
	c2 = &ast.Call{
		Name:  "C2",
		Async: true,
		Arg:   &ast.BaseType{DataType: ast.TypeTime},
		Ret: &ast.ArrType{
			Elem: &ast.MapType{
				Key:   &ast.BaseType{DataType: ast.TypeString},
				Value: &ast.ArrType{Elem: &ast.AnyType{NamePrv: "Ret"}},
			},
		},
		Timeout:    &c2Timeout,
		MaxArgSize: &c2MaxArgSize,
		MaxRetSize: &c2MaxRetSize,
	}
	c3  = &ast.Call{Name: "C3"}
	rc1 = &ast.Call{
		Name: "Rc1",
		Arg:  &ast.AnyType{NamePrv: "Arg"},
		Ret:  &ast.StructType{NamePrv: "Rc1Ret"},
	}
	rc2 = &ast.Call{
		Name:  "Rc2",
		Async: true,
		Arg:   &ast.StructType{NamePrv: "Rc2Arg"},
	}
	rc3 = &ast.Call{
		Name: "Rc3",
	}
	st1 = &ast.Stream{Name: "S1"}
	st2 = &ast.Stream{
		Name:      "S2",
		Arg:       &ast.BaseType{DataType: ast.TypeString},
		ArgValTag: "required",
	}
	st3 = &ast.Stream{
		Name: "S3",
		Ret:  &ast.AnyType{NamePrv: "En1"},
	}
	rst1 = &ast.Stream{
		Name: "Rs1",
		Arg:  &ast.AnyType{NamePrv: "Arg"},
		Ret:  &ast.AnyType{NamePrv: "Ret"},
	}
	rst2 = &ast.Stream{
		Name: "Rs2",
		Arg: &ast.MapType{
			Key:   &ast.BaseType{DataType: ast.TypeString},
			Value: &ast.BaseType{DataType: ast.TypeInt},
		},
		ArgValTag: "required",
	}
	rst3 = &ast.Stream{
		Name: "Rs3",
	}
	expSrvc = &ast.Service{
		Calls:   []*ast.Call{c1, c2, c3, rc1, rc2, rc3},
		Streams: []*ast.Stream{st1, st2, st3, rst1, rst2, rst3},
	}

	expTypes = []*ast.Type{
		{
			Name: "Rc1Ret",
			Fields: []*ast.TypeField{
				{Name: "S", DataType: &ast.BaseType{DataType: ast.TypeString}},
				{Name: "I", DataType: &ast.BaseType{DataType: ast.TypeInt}},
				{
					Name: "M",
					DataType: &ast.MapType{
						Key:   &ast.BaseType{DataType: ast.TypeString},
						Value: &ast.BaseType{DataType: ast.TypeInt},
					},
					ValTag: "required",
				},
				{Name: "Sl", DataType: &ast.ArrType{Elem: &ast.BaseType{DataType: ast.TypeTime}}},
				{Name: "St", DataType: &ast.AnyType{NamePrv: "Ret"}},
				{
					Name: "Crazy",
					DataType: &ast.MapType{
						Key: &ast.BaseType{DataType: ast.TypeString},
						Value: &ast.ArrType{
							Elem: &ast.ArrType{
								Elem: &ast.MapType{
									Key:   &ast.BaseType{DataType: ast.TypeString},
									Value: &ast.AnyType{NamePrv: "En1"},
								},
							},
						},
					},
				},
			},
		},
		{
			Name: "Rc2Arg",
			Fields: []*ast.TypeField{
				{Name: "F", DataType: &ast.BaseType{DataType: ast.TypeFloat64}, ValTag: "required"},
				{Name: "B", DataType: &ast.BaseType{DataType: ast.TypeByte}},
				{Name: "U8", DataType: &ast.BaseType{DataType: ast.TypeUInt8}},
				{Name: "U16", DataType: &ast.BaseType{DataType: ast.TypeUInt16}},
				{Name: "U32", DataType: &ast.BaseType{DataType: ast.TypeUInt32}, ValTag: "required"},
				{Name: "U64", DataType: &ast.BaseType{DataType: ast.TypeUInt64}},
			},
		},
		{
			Name: "Arg",
			Fields: []*ast.TypeField{
				{Name: "S", DataType: &ast.BaseType{DataType: ast.TypeString}},
				{Name: "I", DataType: &ast.BaseType{DataType: ast.TypeInt}},
				{
					Name: "M",
					DataType: &ast.MapType{
						Key:   &ast.BaseType{DataType: ast.TypeString},
						Value: &ast.BaseType{DataType: ast.TypeInt},
					},
				},
				{Name: "Sl", DataType: &ast.ArrType{Elem: &ast.BaseType{DataType: ast.TypeTime}}},
				{Name: "St", DataType: &ast.AnyType{NamePrv: "Ret"}},
				{
					Name: "Crazy",
					DataType: &ast.MapType{
						Key: &ast.BaseType{DataType: ast.TypeString},
						Value: &ast.ArrType{
							Elem: &ast.ArrType{
								Elem: &ast.MapType{
									Key:   &ast.BaseType{DataType: ast.TypeString},
									Value: &ast.AnyType{NamePrv: "En1"},
								},
							},
						},
					},
				},
			},
		},
		{
			Name: "Ret",
			Fields: []*ast.TypeField{
				{Name: "F", DataType: &ast.BaseType{DataType: ast.TypeFloat64}},
				{Name: "B", DataType: &ast.BaseType{DataType: ast.TypeByte}},
				{Name: "U8", DataType: &ast.BaseType{DataType: ast.TypeUInt8}},
				{Name: "U16", DataType: &ast.BaseType{DataType: ast.TypeUInt16}},
				{Name: "U32", DataType: &ast.BaseType{DataType: ast.TypeUInt32}},
				{Name: "U64", DataType: &ast.BaseType{DataType: ast.TypeUInt64}},
			},
		},
	}

	expEnums = []*ast.Enum{
		{
			Name: "En1",
			Values: []*ast.EnumValue{
				{Name: "Val1", Value: 1},
				{Name: "Val2", Value: 2},
				{Name: "Val3", Value: 3},
			},
		},
	}

	expErrs = []*ast.Error{
		{Name: "TheFirstError", ID: 1},
		{Name: "TheSecondError", ID: 2},
		{Name: "TheThirdError", ID: 3},
	}
)

func TestParser_Parse(t *testing.T) {
	t.Parallel()

	p := parse.NewParser()
	tree, err := p.Parse(token.NewReader(strings.NewReader(orbit)))
	require.NoError(t, err)

	// Version.
	require.Exactly(t, version, tree.Version)

	// Services.
	require.NotNil(t, tree.Srvc)
	requireEqualService(t, expSrvc, tree.Srvc)

	// Types.
	require.Len(t, tree.Types, len(expTypes))
	for i, expType := range expTypes {
		requireEqualType(t, expType, tree.Types[i])
	}

	// Enums.
	require.Len(t, tree.Enums, len(expEnums))
	for i, expEn := range expEnums {
		requireEqualEnum(t, expEn, tree.Enums[i])
	}

	// Errors.
	require.Len(t, tree.Errs, len(expErrs))
	for i, expErr := range expErrs {
		requireEqualError(t, expErr, tree.Errs[i])
	}
}

//###############//
//### Helpers ###//
//###############//

func requireEqualService(t *testing.T, exp, act *ast.Service) {
	require.Len(t, exp.Calls, len(act.Calls))
	require.Len(t, exp.Streams, len(act.Streams))
	for i, expc := range exp.Calls {
		requireEqualCall(t, expc, act.Calls[i])
	}
	for i, exps := range exp.Streams {
		requireEqualStream(t, exps, act.Streams[i])
	}
}

func requireEqualCall(t *testing.T, exp, act *ast.Call) {
	require.Exactly(t, exp.Name, act.Name)
	require.Exactly(t, exp.Async, act.Async)
	require.Exactly(t, exp.Timeout, act.Timeout)
	require.Exactly(t, exp.MaxArgSize, act.MaxArgSize)
	require.Exactly(t, exp.MaxRetSize, act.MaxRetSize)
	require.Exactly(t, exp.ArgValTag, act.ArgValTag)
	require.Exactly(t, exp.RetValTag, act.RetValTag)
	requireEqualDataType(t, exp.Arg, act.Arg)
	requireEqualDataType(t, exp.Ret, act.Ret)
}

func requireEqualStream(t *testing.T, exp, act *ast.Stream) {
	require.Exactly(t, exp.Name, act.Name)
	require.Exactly(t, exp.MaxArgSize, act.MaxArgSize)
	require.Exactly(t, exp.MaxRetSize, act.MaxRetSize)
	requireEqualDataType(t, exp.Arg, act.Arg)
	requireEqualDataType(t, exp.Ret, act.Ret)
}

func requireEqualType(t *testing.T, exp, act *ast.Type) {
	require.Exactly(t, exp.Name, act.Name)
	require.Len(t, exp.Fields, len(act.Fields))
	for i, exptf := range exp.Fields {
		require.Exactly(t, exptf.Name, act.Fields[i].Name)
		requireEqualDataType(t, exptf.DataType, act.Fields[i].DataType)
	}
}

func requireEqualEnum(t *testing.T, exp, act *ast.Enum) {
	require.Exactly(t, exp.Name, act.Name)
	require.Len(t, exp.Values, len(act.Values))
	for i, expv := range exp.Values {
		require.Exactly(t, expv.Name, act.Values[i].Name)
		require.Exactly(t, expv.Value, act.Values[i].Value)
	}
}

func requireEqualError(t *testing.T, exp, act *ast.Error) {
	require.Exactly(t, exp.Name, act.Name)
	require.Exactly(t, exp.ID, act.ID)
}

func requireEqualDataType(t *testing.T, exp, act ast.DataType) {
	if exp == nil && act == nil {
		return
	}

	require.IsType(t, exp, act)
	switch v := exp.(type) {
	case *ast.BaseType, *ast.StructType, *ast.EnumType, *ast.AnyType:
		require.Exactly(t, exp.Decl(), act.Decl())
	case *ast.ArrType:
		requireEqualDataType(t, v.Elem, act.(*ast.ArrType).Elem)
	case *ast.MapType:
		requireEqualDataType(t, v.Key, act.(*ast.MapType).Key)
		requireEqualDataType(t, v.Value, act.(*ast.MapType).Value)
	default:
		t.Fatalf("unknown data type %v", v)
	}
}<|MERGE_RESOLUTION|>--- conflicted
+++ resolved
@@ -130,10 +130,7 @@
 `
 
 var (
-<<<<<<< HEAD
-	version = 5
-	c1      = &ast.Call{
-=======
+	version            = 5
 	c2Timeout          = 500 * time.Millisecond
 	c2MaxArgSize int64 = 154 * 1024
 	c2MaxRetSize int64 = 5 * 1024 * 1024
@@ -141,7 +138,6 @@
 
 var (
 	c1 = &ast.Call{
->>>>>>> 1b10da21
 		Name: "C1",
 		Arg:  &ast.BaseType{DataType: ast.TypeInt},
 		Ret:  &ast.BaseType{DataType: ast.TypeFloat32},
