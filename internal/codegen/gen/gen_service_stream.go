/*
 * ORBIT - Interlink Remote Applications
 *
 * The MIT License (MIT)
 *
 * Copyright (c) 2020 Roland Singer <roland.singer[at]desertbit.com>
 * Copyright (c) 2020 Sebastian Borchers <sebastian[at]desertbit.com>
 *
 * Permission is hereby granted, free of charge, to any person obtaining a copy
 * of this software and associated documentation files (the "Software"), to deal
 * in the Software without restriction, including without limitation the rights
 * to use, copy, modify, merge, publish, distribute, sublicense, and/or sell
 * copies of the Software, and to permit persons to whom the Software is
 * furnished to do so, subject to the following conditions:
 *
 * The above copyright notice and this permission notice shall be included in all
 * copies or substantial portions of the Software.
 *
 * THE SOFTWARE IS PROVIDED "AS IS", WITHOUT WARRANTY OF ANY KIND, EXPRESS OR
 * IMPLIED, INCLUDING BUT NOT LIMITED TO THE WARRANTIES OF MERCHANTABILITY,
 * FITNESS FOR A PARTICULAR PURPOSE AND NONINFRINGEMENT. IN NO EVENT SHALL THE
 * AUTHORS OR COPYRIGHT HOLDERS BE LIABLE FOR ANY CLAIM, DAMAGES OR OTHER
 * LIABILITY, WHETHER IN AN ACTION OF CONTRACT, TORT OR OTHERWISE, ARISING FROM,
 * OUT OF OR IN CONNECTION WITH THE SOFTWARE OR THE USE OR OTHER DEALINGS IN THE
 * SOFTWARE.
 */

package gen

import (
	"github.com/desertbit/orbit/internal/codegen/ast"
)

//##############//
//### Client ###//
//##############//

func (g *generator) genClientStreamSignature(s *ast.Stream) {
	if s.Arg == nil && s.Ret == nil {
		// Raw.
		g.writef("%s(ctx context.Context) (stream transport.Stream, err error)", s.Ident())
	} else {
		// Typed.
		g.writef("%s(ctx context.Context) (stream *%sClientStream, err error)", s.Ident(), s.Ident())
	}
}

func (g *generator) genClientStream(s *ast.Stream, errs []*ast.Error) {
	// Method declaration.
	g.writef("func (%s *client) ", recv)
	g.genClientStreamSignature(s)
	g.writeLn(" {")

	// Ensure Timeout on context.
	g.writefLn("if %s.streamInitTimeout > 0 {", recv)
	g.writeLn("var cancel context.CancelFunc")
	g.writefLn("ctx, cancel = context.WithTimeout(ctx, %s.streamInitTimeout)", recv)
	g.writeLn("defer cancel()")
	g.writeLn("}")

	// Implementation.
	if s.Arg == nil && s.Ret == nil {
		// Raw.
		g.writefLn("stream, err = %s.Stream(ctx, StreamID%s)", recv, s.Ident())
		g.errIfNil()
	} else {
		// Typed.
		g.writef("str, err := %s.%s(ctx, StreamID%s,", recv, typedStream(s, false), s.Ident())
		if s.Arg != nil {
			g.writeOrbitMaxSizeParam(s.MaxArgSize, false)
		}
		if s.Ret != nil {
			g.writeOrbitMaxSizeParam(s.MaxRetSize, false)
		}
		g.writeLn(")")
		g.errIfNil()
		g.writefLn("stream = new%sClientStream(str)", s.Ident())
	}

	// End of method.
	g.writeLn("return")
	g.writeLn("}")
	g.writeLn("")
}

//###############//
//### Service ###//
//###############//

func (g *generator) genServiceStreamRegister(s *ast.Stream) {
	if s.Arg == nil && s.Ret == nil {
		// Raw.
		g.writefLn("os.RegisterStream(StreamID%s, srvc.%s)", s.Ident(), s.IdentPrv())
	} else {
		// Typed.
		g.writef("os.Register%s(StreamID%s, srvc.%s,", typedStream(s, true), s.Ident(), s.IdentPrv())
		if s.Arg != nil {
			g.writeOrbitMaxSizeParam(s.MaxArgSize, true)
		}
		if s.Ret != nil {
			g.writeOrbitMaxSizeParam(s.MaxRetSize, true)
		}
		g.writeLn(")")
	}
}

func (g *generator) genServiceHandlerStreamSignature(s *ast.Stream) {
	g.writef("%s(ctx oservice.Context, ", s.Ident())

	if s.Arg == nil && s.Ret == nil {
		// Raw.
		g.writeLn("stream transport.Stream)")
	} else {
		// Typed.
		g.writefLn("stream *%sServiceStream) error", s.Ident())
	}
}

func (g *generator) genServiceStream(s *ast.Stream) {
	g.writef("func (%s *service) %s(ctx oservice.Context, ", recv, s.IdentPrv())

	if s.Arg == nil && s.Ret == nil {
		// Raw.
		g.writeLn("stream transport.Stream) {")
		g.writefLn("%s.h.%s(ctx, stream)", recv, s.Ident())
	} else {
		// Typed.
<<<<<<< HEAD
		g.writefLn("stream oservice.%s) error {", typedStream(s, true))
		g.writefLn("return %s.h.%s(ctx, new%sServiceStream(stream))", recv, s.Ident(), s.Ident())
=======
		g.writefLn("stream oservice.%s) (err error) {", typedStream(s, true))
		g.writefLn("err = %s.h.%s(ctx, new%sServiceStream(stream))", recv, s.Name, s.Name)
		g.errIfNilFunc(func() {
			g.writeLn("err = _serviceErrorCheck(err)")
		})
		g.writeLn("return")
>>>>>>> 9485a39d
	}

	g.writeLn("}")
	g.writeLn("")
}

//###############//
//### Private ###//
//###############//

func typedStream(s *ast.Stream, service bool) (dataType string) {
	if s.Arg != nil && s.Ret != nil {
		// ReadWrite.
		return "TypedRWStream"
	} else if (!service && s.Ret != nil) || (service && s.Arg != nil) {
		// Read.
		return "TypedRStream"
	} else {
		// Write.
		return "TypedWStream"
	}
}<|MERGE_RESOLUTION|>--- conflicted
+++ resolved
@@ -125,17 +125,12 @@
 		g.writefLn("%s.h.%s(ctx, stream)", recv, s.Ident())
 	} else {
 		// Typed.
-<<<<<<< HEAD
-		g.writefLn("stream oservice.%s) error {", typedStream(s, true))
-		g.writefLn("return %s.h.%s(ctx, new%sServiceStream(stream))", recv, s.Ident(), s.Ident())
-=======
 		g.writefLn("stream oservice.%s) (err error) {", typedStream(s, true))
-		g.writefLn("err = %s.h.%s(ctx, new%sServiceStream(stream))", recv, s.Name, s.Name)
+		g.writefLn("err = %s.h.%s(ctx, new%sServiceStream(stream))", recv, s.Ident(), s.Ident())
 		g.errIfNilFunc(func() {
 			g.writeLn("err = _serviceErrorCheck(err)")
 		})
 		g.writeLn("return")
->>>>>>> 9485a39d
 	}
 
 	g.writeLn("}")
