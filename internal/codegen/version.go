--- conflicted
+++ resolved
@@ -40,9 +40,5 @@
 	// codegen has been improved, but no backwards incompatible changes
 	// have been introduced. May be used to invalidate the build cache
 	// of the codegen, so that a project definitely uses its new features.
-<<<<<<< HEAD
-	CacheVersion = 7
-=======
-	CacheVersion = 8
->>>>>>> 9485a39d
+	CacheVersion = 9
 )