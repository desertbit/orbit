/*
 * ORBIT - Interlink Remote Applications
 *
 * The MIT License (MIT)
 *
 * Copyright (c) 2020 Roland Singer <roland.singer[at]desertbit.com>
 * Copyright (c) 2020 Sebastian Borchers <sebastian[at]desertbit.com>
 *
 * Permission is hereby granted, free of charge, to any person obtaining a copy
 * of this software and associated documentation files (the "Software"), to deal
 * in the Software without restriction, including without limitation the rights
 * to use, copy, modify, merge, publish, distribute, sublicense, and/or sell
 * copies of the Software, and to permit persons to whom the Software is
 * furnished to do so, subject to the following conditions:
 *
 * The above copyright notice and this permission notice shall be included in all
 * copies or substantial portions of the Software.
 *
 * THE SOFTWARE IS PROVIDED "AS IS", WITHOUT WARRANTY OF ANY KIND, EXPRESS OR
 * IMPLIED, INCLUDING BUT NOT LIMITED TO THE WARRANTIES OF MERCHANTABILITY,
 * FITNESS FOR A PARTICULAR PURPOSE AND NONINFRINGEMENT. IN NO EVENT SHALL THE
 * AUTHORS OR COPYRIGHT HOLDERS BE LIABLE FOR ANY CLAIM, DAMAGES OR OTHER
 * LIABILITY, WHETHER IN AN ACTION OF CONTRACT, TORT OR OTHERWISE, ARISING FROM,
 * OUT OF OR IN CONNECTION WITH THE SOFTWARE OR THE USE OR OTHER DEALINGS IN THE
 * SOFTWARE.
 */

package orbit

import (
	"context"
	"net"
	"sync"
	"time"

	"github.com/desertbit/closer/v3"
	"github.com/desertbit/orbit/pkg/codec"
	"github.com/rs/zerolog"
)

const (
	initStreamHeaderTimeout = 7 * time.Second
)

type CallFunc func(ctx context.Context, s *Session, args *Data) (ret interface{}, err error)

type StreamFunc func(s *Session, stream net.Conn) error

type Session struct {
	closer.Closer

	cf    *Config
	log   *zerolog.Logger
	codec codec.Codec

	id   string
	conn Conn

	// When a new stream has been opened, the first data sent on the stream must
	// contain the key into this map to retrieve the correct function to handle
	// the stream.
	streamFuncsMx sync.Mutex
	streamFuncs   map[string]StreamFunc

	callStream   *mxStream
	callRetChain *chain

	callFuncsMx sync.RWMutex
	callFuncs   map[string]CallFunc
}

// newSession creates a new orbit session from the given parameters.
// The created session closes, if the underlying connection is closed.
func newSession(cl closer.Closer, conn Conn, initStream net.Conn, cf *Config) (s *Session) {
	s = &Session{
		Closer:       cl,
		cf:           cf,
		log:          cf.Log,
		codec:        cf.Codec,
		conn:         conn,
		callStream:   newMxStream(initStream),
		callRetChain: newChain(),
	}
<<<<<<< HEAD
=======
	s.ctrl = newControl(s, initStream)
>>>>>>> 63111453
	s.OnClosing(conn.Close)
	return
}

// ID returns the session ID.
func (s *Session) ID() string {
	return s.id
}

// Codec returns the used transmission codec.
func (s *Session) Codec() codec.Codec {
	return s.cf.Codec
}

func (s *Session) StreamChanSize() int {
	return s.cf.StreamChanSize
}

// LocalAddr returns the local network address.
func (s *Session) LocalAddr() net.Addr {
	return s.conn.LocalAddr()
}

// RemoteAddr returns the remote network address.
func (s *Session) RemoteAddr() net.Addr {
	return s.conn.RemoteAddr()
}

// Ready signalizes the session that the initialization is done.
// The session starts accepting new incoming streams and calls.
func (s *Session) Ready() {
	go s.acceptStreamRoutine()
	s.ctrl.Ready()
}<|MERGE_RESOLUTION|>--- conflicted
+++ resolved
@@ -81,10 +81,6 @@
 		callStream:   newMxStream(initStream),
 		callRetChain: newChain(),
 	}
-<<<<<<< HEAD
-=======
-	s.ctrl = newControl(s, initStream)
->>>>>>> 63111453
 	s.OnClosing(conn.Close)
 	return
 }
