/*
 * ORBIT - Interlink Remote Applications
 *
 * The MIT License (MIT)
 *
 * Copyright (c) 2020 Roland Singer <roland.singer[at]desertbit.com>
 * Copyright (c) 2020 Sebastian Borchers <sebastian[at]desertbit.com>
 *
 * Permission is hereby granted, free of charge, to any person obtaining a copy
 * of this software and associated documentation files (the "Software"), to deal
 * in the Software without restriction, including without limitation the rights
 * to use, copy, modify, merge, publish, distribute, sublicense, and/or sell
 * copies of the Software, and to permit persons to whom the Software is
 * furnished to do so, subject to the following conditions:
 *
 * The above copyright notice and this permission notice shall be included in all
 * copies or substantial portions of the Software.
 *
 * THE SOFTWARE IS PROVIDED "AS IS", WITHOUT WARRANTY OF ANY KIND, EXPRESS OR
 * IMPLIED, INCLUDING BUT NOT LIMITED TO THE WARRANTIES OF MERCHANTABILITY,
 * FITNESS FOR A PARTICULAR PURPOSE AND NONINFRINGEMENT. IN NO EVENT SHALL THE
 * AUTHORS OR COPYRIGHT HOLDERS BE LIABLE FOR ANY CLAIM, DAMAGES OR OTHER
 * LIABILITY, WHETHER IN AN ACTION OF CONTRACT, TORT OR OTHERWISE, ARISING FROM,
 * OUT OF OR IN CONNECTION WITH THE SOFTWARE OR THE USE OR OTHER DEALINGS IN THE
 * SOFTWARE.
 */

package packet_test

import (
	"net"
	"testing"
	"time"

	"github.com/desertbit/orbit/pkg/packet"
	"github.com/stretchr/testify/require"
)

<<<<<<< HEAD
/*
=======
>>>>>>> 26510bf1
func TestReadWriteEncode(t *testing.T) {
	t.Parallel()

	type test struct {
		Msg string
	}

	data := test{Msg: "hello world"}
	var ret test

	connW, connR := net.Pipe()
	defer connW.Close()
	defer connR.Close()

	// Start a routine that reads from the connection.
	// Needed, since net.Pipe() returns conn with no internal buffering.
	errChan := make(chan error)
	go func() {
<<<<<<< HEAD
		errChan <- packet.ReadDecode(connR, &ret, msgpack.Codec, 0)
	}()

	err := packet.WriteEncode(connW, data, msgpack.Codec, 0)
=======
		errChan <- packet.ReadDecode(connR, &ret, msgpack.Codec, packet.NoPayloadSizeLimit)
	}()

	err := packet.WriteEncode(connW, data, msgpack.Codec, packet.NoPayloadSizeLimit)
>>>>>>> 26510bf1
	require.NoError(t, err)

	// Wait for the read to finish.
	select {
	case err = <-errChan:
		require.NoError(t, err)
	case <-time.After(time.Millisecond * 100):
		t.Fatal("timeout")
	}

	require.Equal(t, data.Msg, ret.Msg)
}

func TestWrite(t *testing.T) {
	t.Parallel()

	data := []byte("This is some test data")

	cases := []struct {
		data           []byte
		buffer         []byte
		maxPayloadSize int
		shouldFail     bool
		exactError     error
	}{
		{
<<<<<<< HEAD
			data:   data,
			buffer: nil,
=======
			data:           data,
			buffer:         nil,
			maxPayloadSize: packet.NoPayloadSizeLimit,
		},
		{
			data:           data,
			buffer:         make([]byte, 1),
			maxPayloadSize: packet.NoPayloadSizeLimit,
		},
		{
			data:           data,
			buffer:         make([]byte, len(data)),
			maxPayloadSize: packet.NoPayloadSizeLimit,
		},
		{
			data:           data,
			buffer:         make([]byte, len(data)+1),
			maxPayloadSize: packet.NoPayloadSizeLimit,
>>>>>>> 26510bf1
		},
		{
			data:           []byte{},
			buffer:         nil,
			maxPayloadSize: packet.NoPayloadSizeLimit,
		},
		{
			data:           nil,
			buffer:         nil,
			maxPayloadSize: packet.NoPayloadSizeLimit,
		},
		{
			data:       make([]byte, packet.MaxSize+1),
			buffer:     nil,
			shouldFail: true,
			exactError: packet.ErrMaxPayloadSizeExceeded,
		},
		{
			data:           data,
			maxPayloadSize: len(data),
		},
		{
<<<<<<< HEAD
			data:   nil,
			buffer: nil,
		},
		{
			data:       make([]byte, packet.MaxSize+1),
			buffer:     nil,
			shouldFail: true,
			exactError: packet.ErrMaxPayloadSizeExceeded,
		},
		{
			data:           data,
			maxPayloadSize: len(data),
		},
		{
			data:           data,
			maxPayloadSize: len(data) + 1,
		},
		{
			data:           data,
			maxPayloadSize: len(data) - 1,
			shouldFail:     true,
			exactError:     packet.ErrMaxPayloadSizeExceeded,
		},
		{
			data:           data,
			maxPayloadSize: packet.MaxSize,
		},
		{
			data:           data,
			maxPayloadSize: packet.MaxSize + 1,
		},
		{
			data:           make([]byte, packet.MaxSize),
			maxPayloadSize: packet.MaxSize,
		},
		{
=======
			data:           data,
			maxPayloadSize: len(data) + 1,
		},
		{
			data:           data,
			maxPayloadSize: len(data) - 1,
			shouldFail:     true,
			exactError:     packet.ErrMaxPayloadSizeExceeded,
		},
		{
			data:           data,
			maxPayloadSize: packet.MaxSize,
		},
		{
			data:           data,
			maxPayloadSize: packet.MaxSize + 1,
		},
		{
			data:           make([]byte, packet.MaxSize),
			maxPayloadSize: packet.MaxSize,
		},
		{
>>>>>>> 26510bf1
			data:           make([]byte, packet.MaxSize+1),
			maxPayloadSize: packet.MaxSize,
			shouldFail:     true,
			exactError:     packet.ErrMaxPayloadSizeExceeded,
		},
		{
			data:           make([]byte, packet.MaxSize+1),
			maxPayloadSize: packet.MaxSize + 1,
			shouldFail:     true,
			exactError:     packet.ErrMaxPayloadSizeExceeded,
		},
		{
			data:       make([]byte, packet.MaxSize+1),
			shouldFail: true,
			exactError: packet.ErrMaxPayloadSizeExceeded,
		},
	}

	connW, connR := net.Pipe()
	defer connW.Close()
	defer connR.Close()

	// Start a routine that reads from the connection.
	// Needed, since net.Pipe() returns conn with no internal buffering.
	go func() {
		buf := make([]byte, 1000)
		for {
			_, err := connR.Read(buf)
			if err != nil {
				return
			}
		}
	}()

	for i, c := range cases {
		err := packet.Write(connW, c.data, c.maxPayloadSize)
		if c.shouldFail {
			require.Errorf(t, err, "write case %d", i)
			if c.exactError != nil {
				require.Equalf(t, err, c.exactError, "write case %d", i)
			}
		} else {
			require.NoErrorf(t, err, "write case %d", i)
		}
	}
}
<<<<<<< HEAD
*/
=======

>>>>>>> 26510bf1
func TestRead(t *testing.T) {
	t.Parallel()

	data := []byte("This is some test data")

	cases := []struct {
		data           []byte
		buffer         []byte
		maxPayloadSize int
		reuseBuffer    bool
		shouldFail     bool
		exactError     error
		flushReadBytes int
	}{
		{
			data:           data,
			buffer:         nil,
			maxPayloadSize: packet.NoPayloadSizeLimit,
		},
		{
			data:           data,
			buffer:         make([]byte, 1),
			maxPayloadSize: packet.NoPayloadSizeLimit,
		},
		{
			data:           data,
			reuseBuffer:    true,
			buffer:         make([]byte, len(data)),
			maxPayloadSize: packet.NoPayloadSizeLimit,
		},
		{
			data:           data,
			reuseBuffer:    true,
			buffer:         make([]byte, len(data)+1),
			maxPayloadSize: packet.NoPayloadSizeLimit,
		},
		{
			data:           []byte{},
			buffer:         nil,
			shouldFail:     true,
			exactError:     packet.ErrZeroData,
			maxPayloadSize: packet.NoPayloadSizeLimit,
		},
		{
<<<<<<< HEAD
			data:       []byte{},
			buffer:     nil,
			shouldFail: true,
			exactError: packet.ErrZeroData,
		},
		{
			data:       nil,
			buffer:     nil,
			shouldFail: true,
			exactError: packet.ErrZeroData,
		},
		{
=======
			data:           nil,
			buffer:         nil,
			shouldFail:     true,
			exactError:     packet.ErrZeroData,
			maxPayloadSize: packet.NoPayloadSizeLimit,
		},
		{
>>>>>>> 26510bf1
			data:           data,
			maxPayloadSize: len(data),
		},
		{
			data:           data,
			maxPayloadSize: len(data) + 1,
		},
		{
			data:           data,
			maxPayloadSize: len(data) - 1,
			shouldFail:     true,
			exactError:     packet.ErrMaxPayloadSizeExceeded,
			flushReadBytes: len(data),
		},
	}

	connW, connR := net.Pipe()
	defer connW.Close()
	defer connR.Close()

	// Start a routine that reads from the connection.
	// Needed, since net.Pipe() returns conn with no internal buffering.
	errChan := make(chan error, 1)
	go func() {
		for _, c := range cases {
<<<<<<< HEAD
			errChan <- packet.Write(connW, c.data, 0)
=======
			errChan <- packet.Write(connW, c.data, packet.NoPayloadSizeLimit)
>>>>>>> 26510bf1
		}
	}()

	for i, c := range cases {
		// Try to read the same data off of the buffer.
		ret, err := packet.Read(connR, c.buffer, c.maxPayloadSize)
		if err != nil {
			if c.shouldFail {
				require.Errorf(t, err, "read case %d", i)
				if c.exactError != nil {
					require.Equalf(t, err, c.exactError, "read case %d", i)
				}
			} else {
				require.NoErrorf(t, err, "read case %d", i)
			}
		} else {
			require.Equalf(t, c.data, ret, "read case %d", i)
			if c.reuseBuffer {
				require.Samef(t, &c.buffer[0], &ret[0], "read case %d", i)
			}
		}

		if c.flushReadBytes > 0 {
			buf := make([]byte, c.flushReadBytes)
			var bytesRead int
			for bytesRead < c.flushReadBytes {
				n, err := connR.Read(buf[bytesRead:])
				require.NoErrorf(t, err, "read case %d", i)
				bytesRead += n
			}
		}

		select {
		case err := <-errChan:
			require.NoErrorf(t, err, "write case %d", i)
		case <-time.After(time.Millisecond * 500):
			t.Fatal("timeout", i)
		}
	}
}<|MERGE_RESOLUTION|>--- conflicted
+++ resolved
@@ -32,14 +32,11 @@
 	"testing"
 	"time"
 
+	"github.com/desertbit/orbit/pkg/codec/msgpack"
 	"github.com/desertbit/orbit/pkg/packet"
 	"github.com/stretchr/testify/require"
 )
 
-<<<<<<< HEAD
-/*
-=======
->>>>>>> 26510bf1
 func TestReadWriteEncode(t *testing.T) {
 	t.Parallel()
 
@@ -58,17 +55,10 @@
 	// Needed, since net.Pipe() returns conn with no internal buffering.
 	errChan := make(chan error)
 	go func() {
-<<<<<<< HEAD
-		errChan <- packet.ReadDecode(connR, &ret, msgpack.Codec, 0)
-	}()
-
-	err := packet.WriteEncode(connW, data, msgpack.Codec, 0)
-=======
 		errChan <- packet.ReadDecode(connR, &ret, msgpack.Codec, packet.NoPayloadSizeLimit)
 	}()
 
 	err := packet.WriteEncode(connW, data, msgpack.Codec, packet.NoPayloadSizeLimit)
->>>>>>> 26510bf1
 	require.NoError(t, err)
 
 	// Wait for the read to finish.
@@ -95,10 +85,6 @@
 		exactError     error
 	}{
 		{
-<<<<<<< HEAD
-			data:   data,
-			buffer: nil,
-=======
 			data:           data,
 			buffer:         nil,
 			maxPayloadSize: packet.NoPayloadSizeLimit,
@@ -117,7 +103,6 @@
 			data:           data,
 			buffer:         make([]byte, len(data)+1),
 			maxPayloadSize: packet.NoPayloadSizeLimit,
->>>>>>> 26510bf1
 		},
 		{
 			data:           []byte{},
@@ -140,21 +125,6 @@
 			maxPayloadSize: len(data),
 		},
 		{
-<<<<<<< HEAD
-			data:   nil,
-			buffer: nil,
-		},
-		{
-			data:       make([]byte, packet.MaxSize+1),
-			buffer:     nil,
-			shouldFail: true,
-			exactError: packet.ErrMaxPayloadSizeExceeded,
-		},
-		{
-			data:           data,
-			maxPayloadSize: len(data),
-		},
-		{
 			data:           data,
 			maxPayloadSize: len(data) + 1,
 		},
@@ -177,30 +147,6 @@
 			maxPayloadSize: packet.MaxSize,
 		},
 		{
-=======
-			data:           data,
-			maxPayloadSize: len(data) + 1,
-		},
-		{
-			data:           data,
-			maxPayloadSize: len(data) - 1,
-			shouldFail:     true,
-			exactError:     packet.ErrMaxPayloadSizeExceeded,
-		},
-		{
-			data:           data,
-			maxPayloadSize: packet.MaxSize,
-		},
-		{
-			data:           data,
-			maxPayloadSize: packet.MaxSize + 1,
-		},
-		{
-			data:           make([]byte, packet.MaxSize),
-			maxPayloadSize: packet.MaxSize,
-		},
-		{
->>>>>>> 26510bf1
 			data:           make([]byte, packet.MaxSize+1),
 			maxPayloadSize: packet.MaxSize,
 			shouldFail:     true,
@@ -247,11 +193,7 @@
 		}
 	}
 }
-<<<<<<< HEAD
-*/
-=======
-
->>>>>>> 26510bf1
+
 func TestRead(t *testing.T) {
 	t.Parallel()
 
@@ -296,20 +238,6 @@
 			maxPayloadSize: packet.NoPayloadSizeLimit,
 		},
 		{
-<<<<<<< HEAD
-			data:       []byte{},
-			buffer:     nil,
-			shouldFail: true,
-			exactError: packet.ErrZeroData,
-		},
-		{
-			data:       nil,
-			buffer:     nil,
-			shouldFail: true,
-			exactError: packet.ErrZeroData,
-		},
-		{
-=======
 			data:           nil,
 			buffer:         nil,
 			shouldFail:     true,
@@ -317,7 +245,6 @@
 			maxPayloadSize: packet.NoPayloadSizeLimit,
 		},
 		{
->>>>>>> 26510bf1
 			data:           data,
 			maxPayloadSize: len(data),
 		},
@@ -343,11 +270,7 @@
 	errChan := make(chan error, 1)
 	go func() {
 		for _, c := range cases {
-<<<<<<< HEAD
-			errChan <- packet.Write(connW, c.data, 0)
-=======
 			errChan <- packet.Write(connW, c.data, packet.NoPayloadSizeLimit)
->>>>>>> 26510bf1
 		}
 	}()
 
