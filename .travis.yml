--- conflicted
+++ resolved
@@ -1,13 +1,8 @@
 language: go
 
 go:
-<<<<<<< HEAD
-  - 1.15.x
-=======
-  - 1.14.x
   - 1.15.x
   - 1.16.x
->>>>>>> 0e5010bc
 
 before_install:
   - go get -t -v ./...
