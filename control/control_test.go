--- conflicted
+++ resolved
@@ -156,7 +156,7 @@
 		select {
 		case <-ctx.CancelChan():
 			errChan <- nil
-		case <-time.After(10 * time.Millisecond):
+		case <-time.After(50 * time.Millisecond):
 			errChan <- errors.New("not cancelled")
 		}
 		return
@@ -171,15 +171,14 @@
 	var ret string
 
 	// Timeout not exceeded.
-<<<<<<< HEAD
 	ctx, err := defCtrl1.CallOpts(call, input, 100*time.Millisecond, nil)
-	checkErr(t, "call 1", err)
-	checkErr(t, "decode ret 1", ctx.Decode(&ret))
-	assert(t, ret == output, "decoded ret 1: expected '%v', got '%v'", output, ret)
+	require.NoError(t, err)
+	require.NoError(t, ctx.Decode(&ret))
+	require.Equal(t, output, ret)
 
 	// Timeout exceeded.
 	ctx, err = defCtrl2.CallOpts(call, input, 100*time.Millisecond, nil)
-	assert(t, err == control.ErrCallTimeout, "call 2: expected '%v', got '%v'", control.ErrCallTimeout, err)
+	require.Exactly(t, control.ErrCallTimeout, err)
 
 	// Cancel request.
 	canceller := closer.New()
@@ -188,18 +187,8 @@
 		_ = canceller.Close()
 	}()
 	ctx, err = defCtrl2.CallOpts(call2, input, 100*time.Millisecond, canceller.CloseChan())
-	checkErr(t, "call 2", err)
-	assert(t, <-errChan == nil, "call cancel")
-=======
-	ctx, err := defCtrl1.CallTimeout(call, input, 100*time.Millisecond)
-	require.NoError(t, err)
-	require.NoError(t, ctx.Decode(&ret))
-	require.Equal(t, output, ret)
-
-	// Timeout exceeded.
-	ctx, err = defCtrl2.CallTimeout(call, input, 100*time.Millisecond)
-	require.Exactly(t, control.ErrCallTimeout, err)
->>>>>>> 617b0928
+	require.NoError(t, err)
+	require.NoError(t, <-errChan)
 }
 
 func TestControl_CallOneWay(t *testing.T) {
@@ -318,7 +307,7 @@
 		select {
 		case <-ctx.CancelChan():
 			errChan <- nil
-		case <-time.After(10 * time.Millisecond):
+		case <-time.After(50 * time.Millisecond):
 			errChan <- errors.New("not cancelled")
 		}
 		return
@@ -328,28 +317,20 @@
 	defCtrl1.AddFuncs(map[string]control.Func{call: f})
 	defCtrl2.AddFunc(call, fCancel)
 
-	errChan := make(chan error)
 	cb := func(ctx *control.Context, err error) {
 		errChan <- err
 	}
 
-<<<<<<< HEAD
 	err := defCtrl2.CallAsyncOpts(call, nil, 10*time.Millisecond, cb, nil)
-	checkErr(t, "call 1", err)
-	err = <-resChan
-	assert(t, err.Error() == control.ErrCallTimeout.Error(), "expected timeout err '%v', got '%v'", control.ErrCallTimeout, err)
+	require.NoError(t, err)
+	require.EqualError(t, <-errChan, control.ErrCallTimeout.Error())
 
 	// Test a cancellation of the request.
 	canceller := closer.New()
+	err = defCtrl1.CallAsyncOpts(call, nil, 10*time.Millisecond, cb, canceller.CloseChan())
 	_ = canceller.Close()
-	err = defCtrl1.CallAsyncOpts(call, nil, 0, nil, canceller.CloseChan())
-	checkErr(t, "call 2", err)
-	assert(t, <-errChan == nil, "expected no error")
-=======
-	err := defCtrl2.CallAsyncTimeout(call, nil, 10*time.Millisecond, cb)
-	require.NoError(t, err)
-	require.EqualError(t, <-errChan, control.ErrCallTimeout.Error())
->>>>>>> 617b0928
+	require.NoError(t, err)
+	require.NoError(t, <-errChan)
 }
 
 func TestControl_ErrorClose(t *testing.T) {
